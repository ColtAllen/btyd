--- conflicted
+++ resolved
@@ -19,14 +19,11 @@
 isort = "^5.10.1"
 pre-commit = "^2.19.0"
 pytest = "^7.1.2"
-<<<<<<< HEAD
 pytest-cov = "^3.0.0"
-=======
 sphinx = "^5.0.2"
 sphinxcontrib-napoleon = "^0.7"
 myst-parser = "^0.18.0"
 pydata-sphinx-theme = "^0.9.0"
->>>>>>> 98ef51b9
 
 [build-system]
 requires = ["poetry-core>=1.0.0"]
